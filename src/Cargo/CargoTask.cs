﻿// Copyright (c) Microsoft Corporation. All rights reserved.
//
// Licensed under the MIT license.

using Microsoft.Build.Definition;
using Microsoft.Build.Evaluation;
using Microsoft.Build.Evaluation.Context;
using Microsoft.Build.Execution;
using Microsoft.Build.Framework;
using Microsoft.Build.Graph;
using System.Diagnostics;
using System.Net.Http;
using System.Security.Cryptography;
using System.Text.RegularExpressions;

using File = System.IO.File;
using Task = Microsoft.Build.Utilities.Task;

namespace Microsoft.Build.Cargo
{
    /// <summary>
    /// Builds rust projects using cargo.
    /// </summary>
    public class CargoTask : Task
    {
        private static readonly string _rustToolChainFileName = "rust-toolchain.toml";
        private static readonly string _cargoConfigFilePath = Path.Combine(".cargo", "config.toml");
        private static readonly string _cargoFileName = "cargo.toml";
        private static readonly string _nugetConfigFileName = "nuget.config";
        private static readonly string _clearCacheCommand = "clearcargocache";
        private static readonly string _installCommand = "install";
        private static readonly string _fetchCommand = "fetch";
        private static readonly string _loginCommand = "login";
        private static readonly string _rustUpDownloadLink = "https://static.rust-lang.org/rustup/dist/x86_64-pc-windows-msvc/rustup-init.exe";
        private static readonly string _checkSumVerifyUrl = "https://static.rust-lang.org/rustup/dist/x86_64-pc-windows-msvc/rustup-init.exe.sha256";
        private string? _rustUpFile = Environment.GetEnvironmentVariable("MSRUSTUP_FILE");
        private bool _shouldCleanRustPath = false;
        private bool _isMsRustUp = false;
        private string? _currentRustUpInitExeCheckSum;
        private List<string> _cargoRegistries = new ();
        private string _rustUpBinary = string.Empty;
        private string _cargoPath = string.Empty;
        private string _rustInstallPath = string.Empty;
        private string _rustUpInitBinary = string.Empty;
        private string _cargoHome = string.Empty;
        private string _rustUpHome = string.Empty;
        private string _cargoHomeBin = string.Empty;
        private string _msRustUpBinary = string.Empty;
        private Dictionary<string, string> _envVars = new ();

        private enum ExitCode
        {
            Succeeded,
            Failed,
        }

        /// <summary>
        /// Gets or sets installation root path for rust.
        /// <inheritdoc/>
        public string CargoInstallationRoot { get; set; } = Environment.GetEnvironmentVariable("TEMP") ?? Path.GetTempPath();

        /// <summary>
        /// Gets or sets a cargo command to execute.
        /// </summary>
        [Required]
        public string Command { get; set; } = string.Empty;

        /// <summary>
        /// Gets or sets start up project path.
        /// </summary>
        [Required]
        public string StartupProj { get; set; } = string.Empty;

        /// <summary>
        /// Gets or sets start up repo root path.
        /// </summary>
        public string RepoRoot { get; set; } = string.Empty;

        /// <summary>
        /// Gets or sets a value indicating whether to perform authorization.
        /// </summary>
        public bool EnableAuth { get; set; } = false;

        /// <summary>
        /// Gets or sets optional cargo command args.
        /// </summary>
        public string CommandArgs { get; set; } = string.Empty;

        /// <summary>
        /// Gets or sets the build configuration.
        /// </summary>
        public string Configuration { get; set; } = string.Empty;

        /// <summary>
        /// Gets or sets the MSRustup Authentication type.
        /// </summary>
        public string MsRustupAuthType { get; set; } = "AzureAuth";

        /// <inheritdoc/>
        public override bool Execute()
        {
            if (string.IsNullOrEmpty(CargoInstallationRoot))
            {
                throw new InvalidOperationException("CargoInstallationRoot cannot be null or empty.");
            }

            _rustUpBinary = Path.Combine(CargoInstallationRoot, "cargohome", "bin", "rustup.exe");
            _cargoPath = Path.Combine(CargoInstallationRoot, "cargohome", "bin", "cargo.exe");
            _rustInstallPath = Path.Combine(CargoInstallationRoot, "rustinstall");
            _rustUpInitBinary = Path.Combine(_rustInstallPath, "rustup-init.exe");
            _cargoHome = Path.Combine(CargoInstallationRoot, "cargohome");
            _rustUpHome = Path.Combine(CargoInstallationRoot, "rustuphome");
            _cargoHomeBin = Path.Combine(CargoInstallationRoot, "cargohome", "bin");
            _msRustUpBinary = Path.Combine(CargoInstallationRoot, "cargohome", "bin", "msrustup.exe");
            _envVars = new () { { "CARGO_HOME", _cargoHome }, { "RUSTUP_HOME", _rustUpHome } };
            return ExecuteAsync().GetAwaiter().GetResult();
        }

        private void CleanupRustPath()
        {
            if (File.Exists(_rustUpInitBinary))
            {
                File.Delete(_rustUpInitBinary);
            }
        }

        private async Task<bool> ExecuteAsync()
        {
            if (!string.IsNullOrEmpty(RepoRoot))
            {
                _isMsRustUp = File.Exists(Path.Combine(RepoRoot, _rustToolChainFileName)) && IsMSToolChain(Path.Combine(RepoRoot, _rustToolChainFileName));
            }

            if (Command.Equals(_installCommand, StringComparison.InvariantCultureIgnoreCase))
            {
                return await DownloadAndInstallRust();
            }
            else if (Command.Equals(_fetchCommand))
            {
                if (_isMsRustUp)
                {
                    if (string.IsNullOrEmpty(_rustUpFile) || !File.Exists(_rustUpFile))
                    {
                        Log.LogMessage($"MSRUSTUP_FILE environment variable is not set or the file does not exist. Assuming local build.");
                        _envVars.Add("ADO_CREDENTIAL_PROVIDER", MsRustupAuthType);
                    }
                    else
                    {
                        try
                        {
                            var val = System.Text.Encoding.UTF8.GetString(Convert.FromBase64String(File.ReadAllText(_rustUpFile)));

                            if (!_envVars.ContainsKey("CARGO_REGISTRY_GLOBAL_CREDENTIAL_PROVIDERS"))
                            {
                                _envVars.Add("CARGO_REGISTRY_GLOBAL_CREDENTIAL_PROVIDERS", "cargo:token");
                            }

                            foreach (var registry in GetRegistries(Path.Combine(RepoRoot, _cargoConfigFilePath)))
                            {
                                var registryName = registry.Trim().ToUpper();
                                _cargoRegistries.Add(registryName);
                                var tokenName = $"CARGO_REGISTRIES_{registryName}_TOKEN";
                                if (!_envVars.ContainsKey(tokenName))
                                {
                                    _envVars.Add(tokenName, $"Bearer {val}");
                                }
                            }
                        }
                        catch (FormatException ex)
                        {
                            Log.LogError($"Failed to decode MSRUSTUP_FILE content: {ex.Message}");
                        }
                    }
                }

                return await FetchCratesAsync(StartupProj);
            }
            else if (Command.Equals(_clearCacheCommand, StringComparison.InvariantCultureIgnoreCase))
            {
                if (Directory.Exists(_cargoHome))
                {
                    Log.LogMessage(MessageImportance.Normal, $"Clearing cargo cache at {_cargoHome}");
                    Directory.Delete(_cargoHome, true);
                }

                return true;
            }
            else
            {
                var dir = Directory.GetParent(StartupProj) ?? throw new InvalidOperationException("Invalid project path");
                bool cargoFileExists = File.Exists(Path.Combine(dir.FullName, _cargoFileName)); // toml file should be the same dir as the cargoproj file.
                if (!cargoFileExists)
                {
                    Log.LogError("Cargo.toml file not found in the project directory.");
                    return false;
                }

                return await CargoRunCommandAsync(Command.ToLower(), CommandArgs) == ExitCode.Succeeded;
            }
        }

        private bool IsMSToolChain(string path)
        {
            // Microsoft Rustup toolchain channels have the following format: ms-<version>
            return File.ReadAllText(path).Contains("channel = \"ms-");
        }

        private async Task<ExitCode> CargoRunCommandAsync(string command, string args)
        {
            Log.LogMessage(MessageImportance.Normal, $"Executing cargo command: {command} {args}");
            if (_isMsRustUp)
            {
                var customCargoBin = GetCustomToolChainCargoPath();
                if (!string.IsNullOrEmpty(customCargoBin))
                {
                    bool isDebugConfiguration = true;
                    if (!Configuration.Equals("debug", StringComparison.InvariantCultureIgnoreCase))
                    {
                        isDebugConfiguration = false;
                    }

                    return await ExecuteProcessAsync(customCargoBin!, $"{command} {args}  --offline {(isDebugConfiguration ? string.Empty : "--" + Configuration.ToLowerInvariant())} --config {Path.Combine(RepoRoot, _cargoConfigFilePath)}", ".", _envVars);
                }

                return ExitCode.Failed;
            }

            return await ExecuteProcessAsync(_cargoPath, $"{command} {args}", ".", _envVars);
        }

        private async Task<bool> DownloadAndInstallRust()
        {
<<<<<<< HEAD
=======
            string versionFile = Path.Combine(CargoInstallationRoot, "CargoSDKVersion");
            string curVersion = GetCurrentNugetVersion();
            string lastInstalledVersion = string.Empty;
            if (File.Exists(versionFile))
            {
                lastInstalledVersion = File.ReadAllText(versionFile);
                NuGetVersion installedNugetVersion = new (lastInstalledVersion ?? string.Empty);
                NuGetVersion curPackageNugetVersion = new (curVersion ?? string.Empty);
                if (curPackageNugetVersion > installedNugetVersion)
                {
                    bool deleteSuccess = false;
                    int retryCount = 0;
                    int waitTime = 1000;
                    int maxRetryAmount = 5;

                    while (!deleteSuccess && retryCount < maxRetryAmount)
                    {
                        deleteSuccess = DeleteCargoDirectories();
                        if (!deleteSuccess)
                        {
                            await System.Threading.Tasks.Task.Delay(waitTime);
                            waitTime *= 2;
                            retryCount++;
                        }
                    }

                    if (!deleteSuccess)
                    {
                        Log.LogError($"Failed to delete existing installation paths while upgrading from version {lastInstalledVersion} -> {curVersion}. Please check permissions, change installation root directory via the 'CargoInstallationRoot' property, or manually delete the following directories: {_rustInstallPath}, {_rustUpHome}, {_cargoHome}");
                        return deleteSuccess;
                    }
                }
            }

>>>>>>> bc5506d7
            bool downloadSuccess = await DownloadRustUpAsync();
            bool installSuccess = false;
            if (downloadSuccess)
            {
                installSuccess = await InstallRust();
                if (installSuccess)
                {
                    _shouldCleanRustPath = true;
                }
            }

<<<<<<< HEAD
            return downloadSuccess && installSuccess;
=======
            var success = downloadSuccess && installSuccess;
            if (success)
            {
                File.WriteAllText(versionFile, curVersion);
            }

            return success;
        }

        private string GetCurrentNugetVersion()
        {
            var cargoPackage = new DirectoryInfo(BuildEngine.ProjectFileOfTaskNode).Parent?.Parent?.FullName;
            var version = cargoPackage!.Split('\\').Last();
            return version;
        }

        private bool DeleteCargoDirectories()
        {
            try
            {
                if (Directory.Exists(_rustInstallPath))
                {
                    Directory.Delete(_rustInstallPath, true);
                }

                if (Directory.Exists(_rustUpHome))
                {
                    Directory.Delete(_rustUpHome, true);
                }

                if (Directory.Exists(_cargoHome))
                {
                    Directory.Delete(_cargoHome, true);
                }
            }
            catch (IOException)
            {
                return false;
            }
            catch (UnauthorizedAccessException)
            {
                return false;
            }
            catch (Exception)
            {
                return false;
            }

            return true;
>>>>>>> bc5506d7
        }

        private async Task<bool> FetchCratesAsync(string project)
        {
            var stopwatch = new Stopwatch();
            try
            {
                stopwatch.Start();
                Log.LogMessage(MessageImportance.Normal, "Cargo fetch Starting");
                var graphLoadStopWatch = new Stopwatch();
                graphLoadStopWatch.Start();

                var evaluationContext = EvaluationContext.Create(EvaluationContext.SharingPolicy.Shared);

                var graph = new ProjectGraph(
                    [new ProjectGraphEntryPoint(project)],
                    ProjectCollection.GlobalProjectCollection,
                    (string projectPath, Dictionary<string, string> globalProperties, ProjectCollection projCollection) =>
                    {
                        var loadSettings = ProjectLoadSettings.IgnoreEmptyImports | ProjectLoadSettings.IgnoreInvalidImports | ProjectLoadSettings.IgnoreMissingImports | ProjectLoadSettings.DoNotEvaluateElementsWithFalseCondition;

                        var projectOptions = new ProjectOptions
                        {
                            GlobalProperties = globalProperties,
                            ToolsVersion = projCollection.DefaultToolsVersion,
                            ProjectCollection = projCollection,
                            LoadSettings = loadSettings,
                            EvaluationContext = evaluationContext,
                        };

                        return ProjectInstance.FromFile(projectPath, projectOptions);
                    });

                graphLoadStopWatch.Stop();

                Log.LogMessage(
                    MessageImportance.Normal,
                    $"Cargo fetch: Static graph loaded in {{0}} seconds: {{1}} nodes, {{2}} edges",
                    Math.Round(graph.ConstructionMetrics.ConstructionTime.TotalSeconds, 3),
                    graph.ConstructionMetrics.NodeCount,
                    graph.ConstructionMetrics.EdgeCount);

                var rustProjects = new List<string>();
                foreach (ProjectGraphNode node in graph.ProjectNodes)
                {
                    bool cargoFile = File.Exists(Path.Combine(node.ProjectInstance.Directory, _cargoFileName));
                    if (!rustProjects.Contains(node.ProjectInstance.Directory) && cargoFile)
                    {
                        rustProjects.Add(node.ProjectInstance.Directory);
                    }
                }

                var tasks = new List<Task<ExitCode>>();

                Log.LogMessage(MessageImportance.Normal, $"Cargo, Auth Enabled: {EnableAuth}");

                foreach (var projects in rustProjects)
                {
                    string path = projects;

                    var fetchTask = RustFetchAsync(path, EnableAuth);
                    tasks.Add(fetchTask);
                }

                await System.Threading.Tasks.Task.WhenAll(tasks);
                ExitCode[] exitCodes = await System.Threading.Tasks.Task.WhenAll(tasks);
                bool success = exitCodes.All(exitCode => exitCode == ExitCode.Succeeded);
                stopwatch.Stop();
                if (success)
                {
                    Log.LogMessage(MessageImportance.Normal, $"Cargo fetching completed successfully in {stopwatch.Elapsed.Seconds} seconds");
                }
                else
                {
                    Log.LogError("Cargo fetching had an issue. Check the build log for details.");
                }

                return success;
            }
            catch (Exception ex)
            {
                LogException(ex);
                return false;

                void LogException(Exception ex)
                {
                    if (ex is AggregateException aggEx)
                    {
                        foreach (Exception innerEx in aggEx.InnerExceptions)
                        {
                            LogException(innerEx);
                        }
                    }
                    else
                    {
                        Log.LogErrorFromException(ex, showStackTrace: true);
                    }
                }
            }
            finally
            {
                if (_shouldCleanRustPath)
                {
                    CleanupRustPath();
                }
            }
        }

        private async Task<ExitCode> RustFetchAsync(string workingDir, bool authorize = false)
        {
            ExitCode authResult = authorize ? await DoRegistryAuthAsync(workingDir) : ExitCode.Succeeded;

            if (authResult == ExitCode.Succeeded)
            {
                string path = _cargoPath;
                string args = $"fetch {(_isMsRustUp ? "--config " + Path.Combine(RepoRoot, _cargoConfigFilePath) : string.Empty)}";
                ExitCode exitCode = ExitCode.Failed;
                Log.LogMessage(MessageImportance.Normal, $"Fetching cargo crates for project in {workingDir}");

                if (File.Exists(Path.Combine(RepoRoot, _rustToolChainFileName)))
                {
                    var customCargoBin = GetCustomToolChainCargoPath();
                    if (!string.IsNullOrEmpty(customCargoBin))
                    {
                        exitCode = await ExecuteProcessAsync(customCargoBin!, args, workingDir, _envVars);
                    }
                }
                else
                {
                    exitCode = await ExecuteProcessAsync(path, args, workingDir);
                }

                Log.LogMessage(MessageImportance.Normal, $"Finished fetching cargo crates for project in  {workingDir}");
                return exitCode;
            }

            return authResult;
        }

        private async Task<ExitCode> DoRegistryAuthAsync(string workingDir)
        {
            return await ExecuteProcessAsync(_cargoPath, _loginCommand, workingDir);
        }

        private async Task<ExitCode> ExecuteProcessAsync(string fileName, string args, string workingDir, Dictionary<string, string>? envars = null)
        {
            try
            {
                var processTask = new Task<int>(() =>
                {
                    var info = new ProcessStartInfo
                    {
                        RedirectStandardError = true,
                        RedirectStandardOutput = true,
                        UseShellExecute = false,
                        FileName = fileName,
                        Arguments = args,
                        WorkingDirectory = workingDir,
                    };
                    if (envars != null && envars.Count > 0)
                    {
                        foreach (var envVar in envars)
                        {
                            if (!info.EnvironmentVariables.ContainsKey(envVar.Key))
                            {
                                info.EnvironmentVariables.Add(envVar.Key, envVar.Value);
                            }
                        }
                    }

                    var process = Process.Start(info);
                    int maxWait = 1000 * 60 * 15;

                    var nameAndExtension = fileName.Substring(fileName.LastIndexOf('\\') + 1);
                    Log.LogMessage(MessageImportance.Normal, $"\t\t\t\t\t\t*********** Start {nameAndExtension} logs ***********\n\n");

                    using StreamReader errReader = process!.StandardError;
                    _ = Log.LogMessagesFromStream(errReader, MessageImportance.Normal);

                    using StreamReader outReader = process!.StandardOutput;
                    _ = Log.LogMessagesFromStream(outReader, MessageImportance.Normal);
                    Log.LogMessage(MessageImportance.Normal, $"\t\t\t\t\t\t*********** End {nameAndExtension} logs ***********\n\n");
                    bool exited = process.WaitForExit(maxWait);
                    if (!exited)
                    {
                        process.Kill();
                        Log.LogError($"Killed process after max timeout reached : '{info.FileName}'");
                        return -1;
                    }

                    return process.ExitCode;
                });

                processTask.Start();
                int exitCode = await processTask;
                return exitCode == 0 ? ExitCode.Succeeded : ExitCode.Failed;
            }
            catch (Exception ex)
            {
                Log.LogWarningFromException(ex);
                return ExitCode.Failed;
            }
        }

        private async Task<bool> DownloadRustUpAsync()
        {
            var rustUpBinExists = File.Exists(_rustUpInitBinary);
            if (rustUpBinExists && await VerifyInitHashAsync())
            {
                return true;
            }
            else if (rustUpBinExists)
            {
                // If the hash doesn't match, that likely means there is a new version of rustup-init.exe available.
                File.Delete(_rustUpInitBinary);
            }

            string rustUpDownloadLink = _rustUpDownloadLink;
            Log.LogMessage(MessageImportance.Normal, $"Downloading -- {rustUpDownloadLink}");
            using var client = new HttpClient();
            HttpResponseMessage response = await client.GetAsync(rustUpDownloadLink);
            response.EnsureSuccessStatusCode();
            if (!Directory.Exists(_rustInstallPath))
            {
                Directory.CreateDirectory(_rustInstallPath);
            }

            using var fileStream = new FileStream(_rustUpInitBinary, FileMode.CreateNew);
            HttpResponseMessage res = response;
            await res.Content.CopyToAsync(fileStream);
            fileStream.Close();
            Log.LogMessage(MessageImportance.Normal, $"Downloaded -- {rustUpDownloadLink}");
            return await VerifyInitHashAsync();
        }

        private async Task<bool> InstallRust()
        {
            var rootToolchainPath = Path.Combine(StartupProj, _rustToolChainFileName);
            var useMsRustUp = File.Exists(rootToolchainPath) && IsMSToolChain(rootToolchainPath);
            var rustUpBinary = useMsRustUp ? _msRustUpBinary : _rustUpBinary;
            bool msRustupToolChainExists = useMsRustUp && !string.IsNullOrEmpty(GetCustomToolChainCargoPath());
            bool cargoPathAndRustPathsExists = Directory.Exists(_cargoHome) && Directory.Exists(_rustUpHome);
            bool cargoBinaryExists = File.Exists(_cargoPath);

            if ((msRustupToolChainExists && cargoPathAndRustPathsExists && useMsRustUp) || cargoPathAndRustPathsExists && cargoBinaryExists && !useMsRustUp)
            {
                return true;
            }

            ExitCode exitCode = ExitCode.Succeeded;
            ExitCode exitCodeLatest = ExitCode.Succeeded;

            if (useMsRustUp)
            {
                if (!_envVars.ContainsKey("MSRUSTUP_FEED_URL"))
                {
                    _envVars.Add("MSRUSTUP_FEED_URL", GetNugetFeedUrl() ?? string.Empty);
                }
            }

            if ((!cargoBinaryExists && !useMsRustUp) || !cargoPathAndRustPathsExists)
            {
                Log.LogMessage(MessageImportance.Normal, "Installing Rust");
                exitCode = await ExecuteProcessAsync(_rustUpInitBinary, "-y", ".", _envVars);
                if (exitCode != ExitCode.Succeeded)
                {
                    Log.LogMessage(MessageImportance.Normal, "Installed Rust successfully");
                }

                if (useMsRustUp)
                {
                    string? workingDirPart = new DirectoryInfo(BuildEngine.ProjectFileOfTaskNode).Parent?.Parent?.FullName;

                    if (Directory.Exists(workingDirPart))
                    {
                        Log.LogMessage(MessageImportance.Normal, "Installing MSRustup");
                        string distRootPath = Path.Combine(workingDirPart!, "content\\dist");
                        var installationExitCode = await ExecuteProcessAsync("powershell.exe", $".\\msrustup.ps1 '{_cargoHomeBin}'", distRootPath, _envVars);
                        if (installationExitCode == ExitCode.Succeeded)
                        {
                            Log.LogMessage(MessageImportance.Normal, "Installed MSRustup successfully");
                        }
                        else
                        {
                            Log.LogError("MSRustup failed to installed successfully");
                            return false;
                        }
                    }
                }
            }

            if (useMsRustUp)
            {
                Log.LogMessage(MessageImportance.Normal, "Installing custom toolchain");

                if (string.IsNullOrEmpty(_rustUpFile) || !File.Exists(_rustUpFile))
                {
                    Log.LogMessage($"MSRUSTUP_FILE environment variable is not set or the file does not exist. Assuming local build.");
                    _envVars.Add("ADO_CREDENTIAL_PROVIDER", MsRustupAuthType);
                }
                else
                {
                    var val = System.Text.Encoding.UTF8.GetString(Convert.FromBase64String(File.ReadAllText(_rustUpFile)));
                    if (!_envVars.ContainsKey("MSRUSTUP_PAT"))
                    {
                        _envVars.Add("MSRUSTUP_PAT", val);
                    }
                }

                if (!_envVars.ContainsKey("MSRUSTUP_HOME"))
                {
                    _envVars.Add("MSRUSTUP_HOME", _cargoHome);
                }

                exitCodeLatest = await ExecuteProcessAsync(rustUpBinary, $"toolchain install {GetToolChainVersion()}", StartupProj, _envVars);

                if (exitCodeLatest == ExitCode.Succeeded)
                {
                    Log.LogMessage(MessageImportance.Normal, "Installed custom toolchain successfully");
                }
            }
            else
            {
                exitCodeLatest = await ExecuteProcessAsync(rustUpBinary, "default stable", ".", _envVars); // ensure we have the latest stable version
            }

            return exitCode == 0 && exitCodeLatest == 0;
        }

        private string? GetNugetFeedUrl()
        {
            var rootNugetConfig = Path.Combine(RepoRoot, _nugetConfigFileName);
            if (File.Exists(rootNugetConfig))
            {
                var doc = new System.Xml.Linq.XDocument();
                doc = System.Xml.Linq.XDocument.Load(rootNugetConfig);
                var nugetSource = doc.Descendants("packageSources")
                    .FirstOrDefault()?.Descendants("add")
                    .Where(e => e.Attribute("value")?.Value.StartsWith("https") ?? false)
                    .Select(e => e.Attribute("value")?.Value).FirstOrDefault();
                return nugetSource ?? string.Empty;
            }

            return null;
        }

        private async Task<bool> VerifyInitHashAsync()
        {
            using var sha256 = SHA256.Create();
            Log.LogMessage(MessageImportance.Normal, $"Verifying hash of {_rustUpInitBinary}");
            using FileStream stream = File.OpenRead(_rustUpInitBinary);
            byte[] hash = sha256.ComputeHash(stream);
            string converted = BitConverter.ToString(hash);

#if NETFRAMEWORK
            converted = converted.Replace("-", string.Empty);
#else
            converted = converted.Replace("-", string.Empty, StringComparison.Ordinal);
#endif
            return converted.Equals(await GetHashAsync(), StringComparison.InvariantCultureIgnoreCase);
        }

        private string GetToolChainVersion()
        {
            var rootToolchainPath = Path.Combine(RepoRoot, _rustToolChainFileName);
            if (File.Exists(rootToolchainPath))
            {
                var toolChainFile = File.ReadAllText(rootToolchainPath);
                Regex regex = new (@"channel\s*=\s*""(?<version>.*)""", RegexOptions.Multiline);
                var toolchainVersion = regex.Match(regex.Match(toolChainFile).Value).Groups["version"].Value;
                return toolchainVersion;
            }

            return string.Empty;
        }

        private string? GetCustomToolChainCargoPath()
        {
            var toolchainVersion = GetToolChainVersion();
            if (!string.IsNullOrEmpty(toolchainVersion))
            {
                Log.LogMessage(MessageImportance.Normal, $"Using toolchain version: {toolchainVersion}");
                var toolchainPath = Path.Combine(_cargoHome, "toolchains", toolchainVersion);
                if (!Directory.Exists(toolchainPath))
                {
                    return null;
                }

                return Path.Combine(toolchainPath, "bin\\cargo.exe");
            }

            return null;
        }

        private async Task<string> GetHashAsync()
        {
            if (!string.IsNullOrEmpty(_currentRustUpInitExeCheckSum))
            {
                return _currentRustUpInitExeCheckSum!;
            }

            using var client = new HttpClient();
            string response = await client.GetStringAsync(_checkSumVerifyUrl);
            _currentRustUpInitExeCheckSum = response.Split('\n')[0];
            if (_currentRustUpInitExeCheckSum == null)
            {
                throw new InvalidOperationException("Failed to get the checksum of the rustup-init.exe");
            }

            return _currentRustUpInitExeCheckSum;
        }

        private List<string> GetRegistries(string configPath)
        {
            string config = File.ReadAllText(configPath);
            Regex regex = new (@"(?<=\[registries\]).*?(?=\[|#)", RegexOptions.Singleline);
            var matches = regex.Matches(config);
            List<string> registries = new ();
            foreach (Match match in matches)
            {
                if (string.IsNullOrWhiteSpace(match.Value) || !match.Value.Contains('='))
                {
                    continue;
                }

                var registryNames = match.Value.Split(new[] { '\r', '\n' }, StringSplitOptions.RemoveEmptyEntries)
                                               .Select(line => line.Split('=')[0].Trim())
                                               .ToList();
                registries.AddRange(registryNames);
            }

            return registries;
        }
    }
}<|MERGE_RESOLUTION|>--- conflicted
+++ resolved
@@ -230,43 +230,6 @@
 
         private async Task<bool> DownloadAndInstallRust()
         {
-<<<<<<< HEAD
-=======
-            string versionFile = Path.Combine(CargoInstallationRoot, "CargoSDKVersion");
-            string curVersion = GetCurrentNugetVersion();
-            string lastInstalledVersion = string.Empty;
-            if (File.Exists(versionFile))
-            {
-                lastInstalledVersion = File.ReadAllText(versionFile);
-                NuGetVersion installedNugetVersion = new (lastInstalledVersion ?? string.Empty);
-                NuGetVersion curPackageNugetVersion = new (curVersion ?? string.Empty);
-                if (curPackageNugetVersion > installedNugetVersion)
-                {
-                    bool deleteSuccess = false;
-                    int retryCount = 0;
-                    int waitTime = 1000;
-                    int maxRetryAmount = 5;
-
-                    while (!deleteSuccess && retryCount < maxRetryAmount)
-                    {
-                        deleteSuccess = DeleteCargoDirectories();
-                        if (!deleteSuccess)
-                        {
-                            await System.Threading.Tasks.Task.Delay(waitTime);
-                            waitTime *= 2;
-                            retryCount++;
-                        }
-                    }
-
-                    if (!deleteSuccess)
-                    {
-                        Log.LogError($"Failed to delete existing installation paths while upgrading from version {lastInstalledVersion} -> {curVersion}. Please check permissions, change installation root directory via the 'CargoInstallationRoot' property, or manually delete the following directories: {_rustInstallPath}, {_rustUpHome}, {_cargoHome}");
-                        return deleteSuccess;
-                    }
-                }
-            }
-
->>>>>>> bc5506d7
             bool downloadSuccess = await DownloadRustUpAsync();
             bool installSuccess = false;
             if (downloadSuccess)
@@ -278,59 +241,7 @@
                 }
             }
 
-<<<<<<< HEAD
-            return downloadSuccess && installSuccess;
-=======
-            var success = downloadSuccess && installSuccess;
-            if (success)
-            {
-                File.WriteAllText(versionFile, curVersion);
-            }
-
-            return success;
-        }
-
-        private string GetCurrentNugetVersion()
-        {
-            var cargoPackage = new DirectoryInfo(BuildEngine.ProjectFileOfTaskNode).Parent?.Parent?.FullName;
-            var version = cargoPackage!.Split('\\').Last();
-            return version;
-        }
-
-        private bool DeleteCargoDirectories()
-        {
-            try
-            {
-                if (Directory.Exists(_rustInstallPath))
-                {
-                    Directory.Delete(_rustInstallPath, true);
-                }
-
-                if (Directory.Exists(_rustUpHome))
-                {
-                    Directory.Delete(_rustUpHome, true);
-                }
-
-                if (Directory.Exists(_cargoHome))
-                {
-                    Directory.Delete(_cargoHome, true);
-                }
-            }
-            catch (IOException)
-            {
-                return false;
-            }
-            catch (UnauthorizedAccessException)
-            {
-                return false;
-            }
-            catch (Exception)
-            {
-                return false;
-            }
-
             return true;
->>>>>>> bc5506d7
         }
 
         private async Task<bool> FetchCratesAsync(string project)
