--- conflicted
+++ resolved
@@ -2,34 +2,14 @@
 //
 // Licensed under the MIT license.
 
-<<<<<<< HEAD
-<<<<<<< HEAD
-=======
-using Microsoft.Build.Framework;
->>>>>>> d5eda010
-using Microsoft.Build.Utilities;
-using System;
-using System.Collections.Generic;
-
-namespace Microsoft.Build
-{
-    public class RunVSTestTask : ToolTask
-=======
 using Microsoft.Build.Framework;
 using Microsoft.Build.Utilities;
 using System;
 using System.Collections.Generic;
-using System.Diagnostics;
-using System.IO;
-using System.Threading;
 
 namespace Microsoft.Build
 {
-    /// <summary>
-    /// Runs tests with vstest.
-    /// </summary>
-    public class RunVSTestTask : Task
->>>>>>> f180ca40132333a66cf79cd11dcc265c3f4dddab
+    public class RunVSTestTask : ToolTask
     {
         private const string CodeCoverageString = "Code Coverage";
         private static readonly HashSet<string> NormalTestLogging = new (new[] { "n", "normal", "d", "detailed", "diag", "diagnostic" }, StringComparer.OrdinalIgnoreCase);
@@ -180,70 +160,15 @@
         [Required]
         public string NugetPath { get; set; }
 
-<<<<<<< HEAD
-<<<<<<< HEAD
-        protected override string ToolName
-=======
         protected override string ToolName => "vstest.console.exe";
 
         protected override string GenerateFullPathToTool()
->>>>>>> d5eda010
         {
 #if NET6_0_OR_GREATER
                 return $@"{NugetPath}microsoft.testplatform\{VSTestRunnerVersion}\tools\net6.0\Common7\IDE\Extensions\TestPlatform\vstest.console.exe";
 #else
             return $@"{NugetPath}microsoft.testplatform\{VSTestRunnerVersion}\tools\net462\Common7\IDE\Extensions\TestPlatform\vstest.console.exe";
 #endif
-<<<<<<< HEAD
-=======
-        /// <summary>
-        /// Executes the test.
-        /// </summary>
-        /// <returns>Returns true if the test was executed, otherwise false.</returns>
-        public override bool Execute()
-        {
-            var debugEnabled = Environment.GetEnvironmentVariable("VSTEST_BUILD_DEBUG");
-            if (!string.IsNullOrEmpty(debugEnabled) && debugEnabled.Equals("1", StringComparison.Ordinal))
-            {
-                Log.LogMessage("Waiting for debugger attach...");
-
-                var currentProcess = Process.GetCurrentProcess();
-                Log.LogMessage($"Process Id: {currentProcess.Id}, Name: {currentProcess.ProcessName}");
-
-                while (!Debugger.IsAttached)
-                {
-                    Thread.Sleep(1000);
-                }
-
-                Debugger.Break();
-            }
-
-            return ExecuteTest() == 0;
-        }
-
-        internal IEnumerable<string> CreateArguments()
-        {
-            var allArgs = AddArgs();
-
-            // VSTestCLIRunSettings should be last argument in allArgs as vstest.console ignore options after "--"(CLIRunSettings option).
-            AddCliRunSettingsArgs(allArgs);
-
-            return allArgs;
-        }
-
-        private void AddCliRunSettingsArgs(List<string> allArgs)
-        {
-            if (VSTestCLIRunSettings != null && VSTestCLIRunSettings.Length > 0)
-            {
-                allArgs.Add("--");
-                foreach (var arg in VSTestCLIRunSettings)
-                {
-                    allArgs.Add(ArgumentEscaper.HandleEscapeSequenceInArgForProcessStart(arg));
-                }
->>>>>>> f180ca40132333a66cf79cd11dcc265c3f4dddab
-            }
-=======
->>>>>>> d5eda010
         }
 
         protected override MessageImportance StandardOutputLoggingImportance => MessageImportance.High;
@@ -335,19 +260,11 @@
             if (!string.IsNullOrEmpty(VSTestVerbosity) && !isConsoleLoggerSpecifiedByUser)
             {
                 string vsTestVerbosity = "minimal";
-<<<<<<< HEAD
                 if (NormalTestLogging.Contains(VSTestVerbosity))
                 {
                     vsTestVerbosity = "normal";
                 }
                 else if (QuietTestLogging.Contains(VSTestVerbosity))
-=======
-                if (NormalTestLogging.Contains(VSTestVerbosity.ToLowerInvariant()))
-                {
-                    vsTestVerbosity = "normal";
-                }
-                else if (QuietTestLogging.Contains(VSTestVerbosity.ToLowerInvariant()))
->>>>>>> d5eda010
                 {
                     vsTestVerbosity = "quiet";
                 }
@@ -450,36 +367,7 @@
                 commandLineBuilder.AppendSwitchIfNotNull("--testSessionCorrelationId:", VSTestSessionCorrelationId);
             }
 
-<<<<<<< HEAD
             return commandLineBuilder.ToString();
-=======
-            return allArgs;
-        }
-
-        private int ExecuteTest()
-        {
-            string packagePath = $@"{NugetPath}\microsoft.testplatform\{VSTestRunnerVersion}\tools\net462\Common7\IDE\Extensions\TestPlatform\";
-
-            var processInfo = new ProcessStartInfo
-            {
-                FileName = $"{packagePath}vstest.console.exe",
-                Arguments = string.Join(" ", CreateArguments()),
-                UseShellExecute = false,
-                RedirectStandardError = true,
-                RedirectStandardOutput = true,
-            };
-
-            using var activeProcess = new Process { StartInfo = processInfo };
-            activeProcess.Start();
-            using StreamReader errReader = activeProcess.StandardError;
-            _ = Log.LogMessagesFromStream(errReader, MessageImportance.Normal);
-
-            using StreamReader outReader = activeProcess.StandardOutput;
-            _ = Log.LogMessagesFromStream(outReader, MessageImportance.Normal);
-            activeProcess.WaitForExit();
-
-            return activeProcess.ExitCode;
->>>>>>> f180ca40132333a66cf79cd11dcc265c3f4dddab
         }
     }
 }