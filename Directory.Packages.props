--- conflicted
+++ resolved
@@ -11,27 +11,20 @@
     <PackageVersion Include="Microsoft.Build.Tasks.Core" Version="$(MicrosoftBuildPackageVersion)" />
     <PackageVersion Update="Microsoft.Build.Tasks.Core" Version="16.9.0" Condition="'$(TargetFramework)' == 'netstandard2.0'" />
     <PackageVersion Update="Microsoft.Build.Tasks.Core" Version="15.9.20" Condition="'$(TargetFramework)' == 'net46'" />
-<<<<<<< HEAD
-    <PackageVersion Include="Microsoft.NET.Test.Sdk" Version="$(MicrosoftBuildPackageVersion)" />
-    <PackageVersion Include="Microsoft.TestPlatform" Version="$(MicrosoftBuildPackageVersion)" />
-    <PackageVersion Include="Microsoft.Win32.Registry" Version="4.7.0" />
-    <PackageVersion Include="MSBuild.ProjectCreation" Version="10.0.0" />
-=======
+	<PackageVersion Include="Microsoft.TestPlatform" Version="17.7.2" />
     <PackageVersion Include="Microsoft.Win32.Registry" Version="5.0.0" />
->>>>>>> 91f47f3f
     <PackageVersion Include="Newtonsoft.Json" Version="13.0.3" />
     <PackageVersion Include="System.CodeDom" Version="7.0.0" />
     <PackageVersion Include="System.Threading.Tasks.Dataflow" Version="6.0.0" Condition=" '$(TargetFramework)' != 'net46' " />
     <PackageVersion Include="System.Threading.Tasks.Dataflow" Version="4.11.1" Condition=" '$(TargetFramework)' == 'net46' " />
   </ItemGroup>
   <ItemGroup Condition="'$(IsTestProject)' == 'true'">
-    <PackageVersion Include="AssemblyShader" Version="1.0.3-preview" />
-    <PackageVersion Include="Microsoft.NET.Test.Sdk" Version="17.7.2" />
-    <PackageVersion Include="MSBuild.ProjectCreation" Version="10.0.0" />
-    <PackageVersion Include="Shouldly" Version="4.2.1" />
-    <PackageVersion Include="xunit" Version="2.6.0" />
-    <PackageVersion Include="xunit.runner.visualstudio" Version="2.4.5" />
-  </ItemGroup>
+	  <PackageVersion Include="AssemblyShader" Version="1.0.3-preview" />
+	  <PackageVersion Include="Microsoft.NET.Test.Sdk" Version="17.7.2" />
+	  <PackageVersion Include="MSBuild.ProjectCreation" Version="10.0.0" />
+	  <PackageVersion Include="Shouldly" Version="4.2.1" />
+	  <PackageVersion Include="xunit" Version="2.6.0" />
+	  <PackageVersion Include="xunit.runner.visualstudio" Version="2.4.5" />  </ItemGroup>
   <ItemGroup>
     <GlobalPackageReference Include="Microsoft.Build.Artifacts" Version="6.0.6" Condition="'$(EnableArtifacts)' != 'false'" />
     <GlobalPackageReference Include="Microsoft.VisualStudioEng.MicroBuild.Core" Version="1.0.0" Condition="'$(EnableMicroBuild)' != 'false'" />
