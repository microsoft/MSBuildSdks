--- conflicted
+++ resolved
@@ -22,13 +22,8 @@
     <PackageVersion Include="Microsoft.NET.Test.Sdk" Version="17.8.0" />
     <PackageVersion Include="MSBuild.ProjectCreation" Version="10.0.0" />
     <PackageVersion Include="Shouldly" Version="4.2.1" />
-<<<<<<< HEAD
-    <PackageVersion Include="xunit" Version="2.6.0" />
+    <PackageVersion Include="xunit" Version="2.7.0" />
     <PackageVersion Include="xunit.runner.visualstudio" Version="2.5.6" />
-=======
-    <PackageVersion Include="xunit" Version="2.7.0" />
-    <PackageVersion Include="xunit.runner.visualstudio" Version="2.4.5" />
->>>>>>> c3d862be
   </ItemGroup>
   <ItemGroup>
     <GlobalPackageReference Include="Microsoft.Build.Artifacts" Version="6.1.10" Condition="'$(EnableArtifacts)' != 'false'" />
